[tool.poetry]
name = "merge-stardist-masks"
<<<<<<< HEAD
version = "0.1.3"
=======
version = "0.1.2"
>>>>>>> 991faefe
description = "Merge Stardist Masks"
authors = ["Niklas Netter <niknett@gmail.com>"]
license = "MIT"
readme = "README.rst"
homepage = "https://github.com/gatoniel/merge-stardist-masks"
repository = "https://github.com/gatoniel/merge-stardist-masks"
documentation = "https://merge-stardist-masks.readthedocs.io"
classifiers = [
    "Development Status :: 1 - Planning",
]

[tool.poetry.urls]
Changelog = "https://github.com/gatoniel/merge-stardist-masks/releases"

[tool.poetry.dependencies]
python = ">=3.7,<3.10"
stardist = ">=0.7.3,<0.9.0"
numpy = ">=1.21.0"
edt = "^2.3.0"

[tool.poetry.dev-dependencies]
pytest = "^7.2.0"
coverage = {extras = ["toml"], version = "^6.5"}
safety = "^2.3.3"
mypy = "^0.991"
typeguard = "^2.13.2"
xdoctest = {extras = ["colors"], version = "^1.1.0"}
sphinx = "^4.3.0"
sphinx-autobuild = ">=2021.3.14"
pre-commit = "^2.20.0"
flake8 = "^5.0.4"
black = ">=21.10b0"
flake8-bandit = "^4.1.1"
flake8-bugbear = "^22.10.27"
flake8-docstrings = "^1.6.0"
flake8-rst-docstrings = "^0.3.0"
pep8-naming = "^0.13.2"
darglint = "^1.8.1"
reorder-python-imports = "^3.9.0"
pre-commit-hooks = "^4.3.0"
Pygments = "^2.13.0"
pyupgrade = "^3.2.2"
furo = ">=2021.11.12"
pytest-mock = "^3.10.0"

[tool.coverage.paths]
source = ["src", "*/site-packages"]
tests = ["tests", "*/tests"]

[tool.coverage.run]
branch = true
source = ["merge_stardist_masks", "tests"]

[tool.coverage.report]
show_missing = true
fail_under = 95

[tool.mypy]
strict = true
warn_unreachable = true
pretty = true
show_column_numbers = true
show_error_codes = true
show_error_context = true
plugins = "numpy.typing.mypy_plugin"

[build-system]
requires = ["poetry-core>=1.0.0"]
build-backend = "poetry.core.masonry.api"<|MERGE_RESOLUTION|>--- conflicted
+++ resolved
@@ -1,10 +1,6 @@
 [tool.poetry]
 name = "merge-stardist-masks"
-<<<<<<< HEAD
 version = "0.1.3"
-=======
-version = "0.1.2"
->>>>>>> 991faefe
 description = "Merge Stardist Masks"
 authors = ["Niklas Netter <niknett@gmail.com>"]
 license = "MIT"
