"""A multiprocess aware version of the naive_fusion function."""

from __future__ import annotations

import atexit
import multiprocessing
import threading
from concurrent.futures import Future
from math import ceil
from multiprocessing.shared_memory import SharedMemory
from typing import Dict
from typing import List
from typing import Optional
from typing import Tuple
from typing import TypeVar
from typing import Union

import numpy as np
import numpy.typing as npt
from loky import get_reusable_executor  # type: ignore [import-untyped]
from loky.backend.context import cpu_count  # type: ignore [import-untyped]
from stardist.rays3d import Rays_Base  # type: ignore [import-untyped]
from tqdm import tqdm  # type: ignore [import-untyped]

from .mp_worker import _initializer
<<<<<<< HEAD
from .mp_worker import _neighbors
from .mp_worker import _worker
from .naive_fusion import inflate_array
from .naive_fusion import points_from_grid

# import time
=======
from .mp_worker import _worker
from .naive_fusion import inflate_array
from .naive_fusion import points_from_grid
>>>>>>> a08acaa6

T = TypeVar("T", bound=np.generic)


def in_hyper_square(
    ii: Tuple[int, ...], jj: Tuple[int, ...], dists: Tuple[int, ...]
) -> bool:
    """Tests if two points lie in the same hyper square."""
    return all(abs(i - j) < dist for i, j, dist in zip(ii, jj, dists))


<<<<<<< HEAD
def _get_slice(i: int, dist: int, max_len: int) -> Tuple[slice, int]:
    start = i * dist
    stop = start + dist
    if stop > max_len:
        stop = max_len
    return slice(start, stop), start


=======
>>>>>>> a08acaa6
def naive_fusion_anisotropic_grid(
    shm_dists_name: str,
    dists_dtype: npt.DTypeLike,
    probs: npt.NDArray[np.double],
    max_dists: Tuple[int, ...],
    rays: Optional[Rays_Base] = None,
    prob_thresh: float = 0.5,
    grid: Tuple[int, ...] = (2, 2, 2),
    max_full_overlaps: int = 2,
    max_parallel: Optional[int] = None,
) -> Union[npt.NDArray[np.uint16], npt.NDArray[np.intc]]:
    """Merge overlapping masks given by dists, probs, rays for anisotropic grid.

    Performs a naive iterative scheme to merge the masks that a StarDist network has
    calculated to generate a label image.  This function can perform 2D and 3D
    segmentation.  For 3D segmentation `rays` has to be passed from the StarDist model.

    Args:
        shm_dists_name: Shared memory name to a 3- or 4-dimensional array representing
            distances of each mask as outputed by a StarDist model.
            For 2D predictions the shape is
            ``(len_y, len_x, n_rays)``, for 3D predictions it is
            ``(len_z, len_y, len_x, n_rays)``.
        dists_dtype: The data type of the array containing the dists.
        probs: 2- or 3-dimensional array representing the probabilities for each mask as
            outputed by a StarDist model.  For 2D predictions the shape is
            ``(len_y, len_x)``, for 3D predictions it is ``(len_z, len_y, len_x)``.
        max_dists: Tuple describing how far apart the parts of the array should be on
            which the independent multiprocessing workers perform calculations.
        rays: For 3D predictions `rays` must be set otherwise a ``ValueError`` is
            raised.  It should be the :class:`Rays_Base` instance used by the StarDist
            model.
        prob_thresh: Only masks with probability above this threshold are considered.
        grid: Should be of length 2 for 2D and of length 3 for 3D segmentation.
            This is the grid information about the subsampling occuring in the StarDist
            model.
        max_full_overlaps: Maximum no. of full overlaps before current object is treated
            as finished.
        max_parallel: Number of parallel processes to use. None defaults to use
            `cpu_count`.

    Returns:
        The label image with uint16 labels. For 2D, the shape is
        ``(len_y * grid[0], len_x * grid[1])`` and for 3D it is
        ``(len_z * grid[0], len_y * grid[1], len_z * grid[2])``.

    Raises:
        ValueError: If `rays` is ``None`` and 3D inputs are given or when
            ``probs.ndim != len(grid)``.  # noqa: DAR402 ValueError

    Example:
        >>> from merge_stardist_masks.naive_fusion import naive_fusion_anisotropic_grid
        >>> from stardist.rays3d import rays_from_json
        >>> probs, dists = model.predict(img)  # model is a 3D StarDist model
        >>> rays = rays_from_json(model.config.rays_json)
        >>> grid = model.config.grid
        >>> lbl = naive_fusion_anisotropic_grid(dists, probs, rays, grid=grid)
    """
    shape = probs.shape
    n_rays = len(rays)  # type: ignore [arg-type]
    dists_shape = shape + (n_rays,)
    grid_array = np.array(grid, dtype=int)

    big_shape = tuple(s * g for s, g in zip(shape, grid))

    probs_tuple: Tuple[npt.NDArray[np.double], SharedMemory] = _create_shared_memory(
        big_shape, probs.dtype
    )
    new_probs = probs_tuple[0]
    shm_new_probs = probs_tuple[1]
    new_probs[:] = inflate_array(probs, grid, default_value=-1)

    points_tuple: Tuple[npt.NDArray[np.int_], SharedMemory] = _create_shared_memory(
        big_shape + (3,), np.int_
    )
    points = points_tuple[0]
    shm_points = points_tuple[1]
    points[:] = inflate_array(
        points_from_grid(probs.shape, grid), grid, default_value=0
    )

    lbl_tuple: Tuple[npt.NDArray[np.intc], SharedMemory] = _create_shared_memory(
        big_shape, np.intc
    )
    lbl = lbl_tuple[0]
    shm_lbl = lbl_tuple[1]
    lbl[:] = 0

    prob_test = new_probs > prob_thresh
    slices = {}

    max_dists = tuple(d // 2 for d in max_dists)
    num_slices = tuple(ceil(s / d) for s, d in zip(big_shape, max_dists))
    max_dists = tuple(d * 2 for d in max_dists)

    block_list = np.zeros(num_slices, dtype=bool)
    done_list = np.zeros(num_slices, dtype=bool)

    max_probs_tuple: Tuple[npt.NDArray[np.double], SharedMemory] = (
        _create_shared_memory(num_slices, probs.dtype)
    )
    max_probs = max_probs_tuple[0]
    shm_max_probs = max_probs_tuple[1]

    manager = multiprocessing.Manager()
    inds = manager.dict()
    for i in range(num_slices[0]):
        slice_z, start_z = _get_slice(i, max_dists[0], big_shape[0])
        for j in range(num_slices[1]):
            slice_y, start_y = _get_slice(j, max_dists[1], big_shape[1])
            for k in range(num_slices[2]):
                t = (i, j, k)
                slice_x, start_x = _get_slice(k, max_dists[2], big_shape[2])
                tmp_slice = (slice_z, slice_y, slice_x)
                slices[t] = tmp_slice

                inds_thresh: npt.NDArray[np.int_] = np.argwhere(
                    prob_test[tmp_slice]
                ) + np.array((start_z, start_y, start_x))

                # Only possible in python >= 3.12
                # sort_args = np.argsort(new_probs[*inds_thresh.T])
                sort_args = np.argsort(new_probs[tuple(m for m in inds_thresh.T)])

                tmp_inds = [tuple(int(m) for m in inds_thresh[n]) for n in sort_args]
                inds[t] = manager.list(tmp_inds)
                if tmp_inds:
                    max_probs[t] = new_probs[tmp_inds[-1]]
                else:
                    max_probs[t] = -1
                    done_list[t] = True

    current_id = manager.Value("i", 1)
    current_id_lock = manager.Lock()

    if max_parallel is None:
        max_parallel = cpu_count()
<<<<<<< HEAD

    max_simultaneous_possible_workers = np.prod([i / 3 for i in num_slices])
    if max_parallel > max_simultaneous_possible_workers:
        max_parallel = int(max_simultaneous_possible_workers)
        print("Clipped max_parallel to: ", max_parallel)

    executor = get_reusable_executor(
        max_workers=max_parallel,
        timeout=None,
=======
    executor = get_reusable_executor(
        max_workers=max_parallel,
>>>>>>> a08acaa6
        initializer=_initializer,
        initargs=(
            shm_new_probs.name,
            probs.dtype,
            shm_points.name,
            shm_lbl.name,
            shm_dists_name,
            dists_dtype,
            dists_shape,
            big_shape,
<<<<<<< HEAD
            shm_max_probs.name,
            num_slices,
            current_id,
            current_id_lock,
            inds,
=======
>>>>>>> a08acaa6
        ),
    )
    atexit.register(executor.shutdown)

    lock = threading.Lock()
    # Under this lock fall
    # - running dictionary
    # - block_list
    # - done_list array
    # - pbar progress bar
    # - current_counter for progress bar
    done_event = threading.Event()

    running: Dict[Future[None], Tuple[int, ...]] = {}

    total_inds = sum(len(inds_list) for inds_list in inds.values())
    pbar = tqdm(total=total_inds)
    current_counter = total_inds

    def is_free(index: Tuple[int, ...]) -> bool:
        my_prob = max_probs[index]
        for neighbor in _neighbors(index):
            try:
                if block_list[neighbor] or my_prob < max_probs[neighbor]:
                    return False
            except IndexError:
                # Out of array neighbors
                pass
        return True

    def try_schedule() -> None:
<<<<<<< HEAD
        nonlocal current_counter
=======
        nonlocal current_id
>>>>>>> a08acaa6
        with lock:
            # list to avoid problems with deletions in loop
            for fut in list(running):
                if fut.done():
                    # free block_list again
                    idx = running[fut]
                    for neighbor in _neighbors(idx):
                        try:
                            block_list[neighbor] = False
                            if max_probs[neighbor] < 0:
                                done_list[neighbor] = True
                        except IndexError:
                            pass
                    del running[fut]

            tmp_counter = sum(len(inds_list) for inds_list in inds.values())
            pbar.update(current_counter - tmp_counter)
            current_counter = tmp_counter

            if done_list.all() and not running:
                done_event.set()
                return

            available_slots = max_parallel - len(running)
            if available_slots <= 0:
                return

            to_schedule: List[Tuple[int, ...]] = []

            unblocked: npt.NDArray[np.int_] = np.argwhere(
                np.logical_not(np.logical_or(block_list, done_list))
            )
            if len(unblocked) == 0:
                return

            # sorted is from least to highest probs. We want to start with
            # highest values. reverse is avoided in the argsorts above,
            # because there we reverse the list automatically in the worker
            # by using .pop().
            for j in reversed(np.argsort(max_probs[tuple(i for i in unblocked.T)])):
                idx = tuple(int(i) for i in unblocked[j])

                if not is_free(idx):
                    continue

                to_schedule.append(idx)
                if len(to_schedule) >= available_slots:
                    break

            for idx in to_schedule:
<<<<<<< HEAD
                for neighbor in _neighbors(idx):
                    try:
                        block_list[neighbor] = True
                    except IndexError:
                        pass
                future = executor.submit(
                    _worker,
                    idx,
=======
                future = executor.submit(
                    _worker,
                    idx,
                    current_id,
>>>>>>> a08acaa6
                    grid_array,
                    max_full_overlaps,
                    prob_thresh,
                    max_dists,
                    rays,
                )
                running[future] = idx
                future.add_done_callback(lambda _: try_schedule())
            print("Remaining probability voxels to check:", len(inds))

    try_schedule()

    done_event.wait()

    return lbl


def _create_shared_memory(
    shape: Tuple[int, ...], dtype: npt.DTypeLike
) -> Tuple[npt.NDArray[T], SharedMemory]:
    nbytes = int(np.prod(shape) * np.dtype(dtype).itemsize)
    shm = SharedMemory(create=True, size=nbytes)
    a: npt.NDArray[T] = np.ndarray(shape, dtype=dtype, buffer=shm.buf)
    atexit.register(shm.close)
    atexit.register(shm.unlink)
    return a, shm<|MERGE_RESOLUTION|>--- conflicted
+++ resolved
@@ -23,18 +23,12 @@
 from tqdm import tqdm  # type: ignore [import-untyped]
 
 from .mp_worker import _initializer
-<<<<<<< HEAD
 from .mp_worker import _neighbors
 from .mp_worker import _worker
 from .naive_fusion import inflate_array
 from .naive_fusion import points_from_grid
 
-# import time
-=======
-from .mp_worker import _worker
-from .naive_fusion import inflate_array
-from .naive_fusion import points_from_grid
->>>>>>> a08acaa6
+
 
 T = TypeVar("T", bound=np.generic)
 
@@ -46,7 +40,6 @@
     return all(abs(i - j) < dist for i, j, dist in zip(ii, jj, dists))
 
 
-<<<<<<< HEAD
 def _get_slice(i: int, dist: int, max_len: int) -> Tuple[slice, int]:
     start = i * dist
     stop = start + dist
@@ -55,8 +48,6 @@
     return slice(start, stop), start
 
 
-=======
->>>>>>> a08acaa6
 def naive_fusion_anisotropic_grid(
     shm_dists_name: str,
     dists_dtype: npt.DTypeLike,
@@ -194,7 +185,6 @@
 
     if max_parallel is None:
         max_parallel = cpu_count()
-<<<<<<< HEAD
 
     max_simultaneous_possible_workers = np.prod([i / 3 for i in num_slices])
     if max_parallel > max_simultaneous_possible_workers:
@@ -204,10 +194,6 @@
     executor = get_reusable_executor(
         max_workers=max_parallel,
         timeout=None,
-=======
-    executor = get_reusable_executor(
-        max_workers=max_parallel,
->>>>>>> a08acaa6
         initializer=_initializer,
         initargs=(
             shm_new_probs.name,
@@ -218,14 +204,11 @@
             dists_dtype,
             dists_shape,
             big_shape,
-<<<<<<< HEAD
             shm_max_probs.name,
             num_slices,
             current_id,
             current_id_lock,
             inds,
-=======
->>>>>>> a08acaa6
         ),
     )
     atexit.register(executor.shutdown)
@@ -257,11 +240,7 @@
         return True
 
     def try_schedule() -> None:
-<<<<<<< HEAD
         nonlocal current_counter
-=======
-        nonlocal current_id
->>>>>>> a08acaa6
         with lock:
             # list to avoid problems with deletions in loop
             for fut in list(running):
@@ -312,7 +291,6 @@
                     break
 
             for idx in to_schedule:
-<<<<<<< HEAD
                 for neighbor in _neighbors(idx):
                     try:
                         block_list[neighbor] = True
@@ -321,12 +299,6 @@
                 future = executor.submit(
                     _worker,
                     idx,
-=======
-                future = executor.submit(
-                    _worker,
-                    idx,
-                    current_id,
->>>>>>> a08acaa6
                     grid_array,
                     max_full_overlaps,
                     prob_thresh,
